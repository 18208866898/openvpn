--- conflicted
+++ resolved
@@ -1238,20 +1238,15 @@
 	  const struct plugin_list *plugins,
 	  struct env_set *es)
 {
-<<<<<<< HEAD
   if (!options->route_noexec && ( route_list || route_ipv6_list ) )
-    add_routes (route_list, route_ipv6_list, tt, ROUTE_OPTION_FLAGS (options), es);
-=======
-  if (!options->route_noexec && route_list)
-    {
-      add_routes (route_list, tt, ROUTE_OPTION_FLAGS (options), es);
+    {
+      add_routes (route_list, route_ipv6_list, tt, ROUTE_OPTION_FLAGS (options), es);
       setenv_int (es, "redirect_gateway", route_list->did_redirect_default_gateway);
     }
 #ifdef ENABLE_MANAGEMENT
   if (management)
     management_up_down (management, "UP", es);
 #endif
->>>>>>> e4359af4
 
   if (plugin_defined (plugins, OPENVPN_PLUGIN_ROUTE_UP))
     {
